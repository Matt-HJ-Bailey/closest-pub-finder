--- conflicted
+++ resolved
@@ -29,18 +29,12 @@
 logger.setLevel(logging.INFO)
 
 PTCL_LOCATION = (-1.2534844873736306, 51.7590386380762)
-<<<<<<< HEAD
 COWLEY_LOCATION = (-1.238619165541374, 51.7482684115883)
-PERSON_VETOS = defaultdict(set)
-# PERSON_VETOS["Max"] = {
-#    "The Lamb and Flag",
-# }
-=======
 PERSON_VETOS = defaultdict(set)
 PERSON_VETOS["Max"] = {
     "The Lamb and Flag",
 }
->>>>>>> 6e831567
+
 PERSON_VETOS["Matt"] = {"The Half Moon", "The Black Swan", "The Wig and Pen"}
 PERSON_VETOS["Tristan"] = {"The Kings Arms"}
 
@@ -262,17 +256,10 @@
                             f"Uncached shortest path from {pub.name} to {pubgoer} is {shortest_distance}"
                         )
                     except nx.NetworkXNoPath:
-<<<<<<< HEAD
                         logger.warning(
                             f"Could not find a path between {pub.name} and {pubgoer}. Marking it as closed."
                         )
                         pub.is_open = False
-
-=======
-                        logger.warning(f"Could not find a path between {pub.name} and {pubgoer}. Marking it as closed.")
-                        pub.is_open = False
-                
->>>>>>> 6e831567
         pub.distance = distance
     return pubs
 
@@ -326,16 +313,10 @@
         type=float,
         help="Monte Carlo temperature for deciding on which pub. Higher temperature means less optimal choices.",
     )
-<<<<<<< HEAD
-
-=======
-    
->>>>>>> 6e831567
     parser.add_argument(
         "--datafile",
         default="./oxford-pub-data.csv",
         type=str,
-<<<<<<< HEAD
         help="Name of the file containing the pub data",
     )
 
@@ -343,55 +324,27 @@
         "--colleges", default=False, type=bool, help="Should we include colleges?"
     )
 
-=======
-        help="Name of the file containing the pub data"
-    )
-    
-    parser.add_argument(
-        "--colleges",
-        default=False,
-        type=bool,
-        help="Should we include colleges?"
-    )
-      
->>>>>>> 6e831567
     parser.add_argument(
         "--mapfile",
         default="oxford.osm",
         type=str,
-<<<<<<< HEAD
         help="Name of the OpenStreetMap file",
     )
 
-=======
-        help="Name of the OpenStreetMap file"
-    )
-    
->>>>>>> 6e831567
     def LoggingTypeVerifier(arg: str):
         _logging_types = {"CRITICAL", "ERROR", "WARNING", "NOTSET", "INFO", "DEBUG"}
         arg = str(arg).upper()
         if arg in _logging_types:
             return arg
         raise argparse.ArgumentTypeError(f"{arg} is not a valid logging type.")
-<<<<<<< HEAD
-
-=======
->>>>>>> 6e831567
+
     parser.add_argument(
         "--logging",
         default="NOTSET",
         type=LoggingTypeVerifier,
-<<<<<<< HEAD
         help="Level of logging messages to show",
     )
 
-=======
-        help="Level of logging messages to show"
-    )
-    
-    
->>>>>>> 6e831567
     args = parser.parse_args()
     logger.setLevel(args.logging.upper())
 
@@ -399,11 +352,7 @@
     pubgoers = args.pubgoers
 
     person_locations = defaultdict(lambda: PTCL_LOCATION)
-<<<<<<< HEAD
     home_locations = defaultdict(lambda: COWLEY_LOCATION)
-=======
-    home_locations = defaultdict(lambda: PTCL_LOCATION)
->>>>>>> 6e831567
 
     if os.path.exists("./locations.csv"):
         person_df = pd.read_csv("./locations.csv")
@@ -413,7 +362,6 @@
     if os.path.exists("./home-locations.csv"):
         home_df = pd.read_csv("./home-locations.csv")
         for idx, row in home_df.iterrows():
-<<<<<<< HEAD
             home_locations[row["name"]] = (row["lon"], row["lat"])
 
     logger.info("Loading OpenStreetMap graph...")
@@ -423,11 +371,8 @@
     assert (
         os.path.splitext(args.mapfile)[1] == ".osm"
     ), f"Must provide a mapfile ending in .osm, got {args.mapfile}"
-=======
-            home_locations[row["name"]] = (row["lat"], row["lon"])
-            
+
     logger.info("Loading OpenStreetMap graph...")
->>>>>>> 6e831567
     nx_graph = load_graph(args.mapfile)
 
     positions = {
@@ -435,7 +380,6 @@
         for node in nx_graph.nodes
     }
     nx.set_node_attributes(nx_graph, positions, name="pos")
-<<<<<<< HEAD
 
     if args.colleges:
         pubs = [pub for pub in import_pubs(args.datafile) if pub.is_open]
@@ -453,17 +397,7 @@
     pub_vetos = set(
         name.lower().strip() for pubgoer in pubgoers for name in PERSON_VETOS[pubgoer]
     )
-=======
- 
-    if args.colleges:
-        pubs = [pub for pub in import_pubs(args.datafile) if pub.is_open]
-    else:
-        pubs = [pub for pub in import_pubs(args.datafile) if pub.is_open and not pub.is_college]
-    logger.info("Calculating distances...")
-    pubs = populate_distances(pubs, pubgoers, person_locations, home_locations, nx_graph)
-
-    pub_vetos = set(name.lower().strip() for pubgoer in pubgoers for name in PERSON_VETOS[pubgoer])
->>>>>>> 6e831567
+
     logger.info("Veto'd pubs are" + ",".join(pub_vetos))
     logger.info("Satisfying constraints...")
     valid_pubs = find_satisfied_constraints(
@@ -508,7 +442,7 @@
     weights = np.exp(-(distance_weights + price_weights) / temperature)
     weights = weights / np.sum(weights)
     weight_order = np.argsort(-weights)
-<<<<<<< HEAD
+
     max_name_len = (
         max(
             len(valid_pubs[pub_id].name)
@@ -519,12 +453,6 @@
 
     print("-" * (max_name_len) + "-⊤------⊤------⊤------⊣")
     print("Name" + " " * (max_name_len - 4) + " | Dist.| Pint |Chance|")
-=======
-    max_name_len = max(len(valid_pubs[pub_id].name) for pub_id in weight_order[: min(args.print, len(valid_pubs))]) + 1
-    
-    print("-" * (max_name_len) + "-⊤------⊤------⊤------⊣")
-    print("Name" + " " * (max_name_len-4)+" | Dist.| Pint |Chance|")
->>>>>>> 6e831567
     print("-" * (max_name_len) + "-+------+------+------⊣")
 
     for pub_id in weight_order[: min(args.print, len(valid_pubs))]:
@@ -548,20 +476,11 @@
         choice_path = nx.shortest_path(
             nx_graph, source=person_node, target=pub_node, weight="length"
         )
-<<<<<<< HEAD
-
-=======
-        
->>>>>>> 6e831567
         home_node = find_closest_node(home_locations[pubgoer], positions)
         home_path = nx.shortest_path(
             nx_graph, source=home_node, target=pub_node, weight="length"
         )
-<<<<<<< HEAD
-
-=======
-        
->>>>>>> 6e831567
+
         paths_highlight.append(
             [
                 (choice_path[node], choice_path[node + 1])
@@ -571,11 +490,7 @@
 
         paths_highlight.append(
             [
-<<<<<<< HEAD
                 (home_path[node + 1], home_path[node])
-=======
-                (home_path[node], home_path[node + 1])
->>>>>>> 6e831567
                 for node in range(len(home_path) - 1)
             ]
         )
