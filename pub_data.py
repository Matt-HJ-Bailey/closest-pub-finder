--- conflicted
+++ resolved
@@ -1,14 +1,15 @@
-<<<<<<< HEAD
+#!/usr/bin/env python3
+# -*- coding: utf-8 -*-
+"""
+Script to load pub data
+
+@author: Matt Bailey
+"""
 from typing import List
 
 import numpy as np
 import pandas as pd
 
-=======
-import numpy as np
-import pandas as pd
-from typing import List
->>>>>>> 6e831567
 
 class Pub:
     def __init__(
@@ -42,11 +43,7 @@
         self.has_pub_quiz = has_pub_quiz
         self.is_spoons = is_spoons
         self.has_live_music = has_live_music
-<<<<<<< HEAD
         # Remove any commas from the address as it will screw up
-=======
-        # Remove any commas from the address as it will screw up 
->>>>>>> 6e831567
         # csv reading
         self.address = address.replace(",", ";")
         if coordinates is not None:
@@ -69,34 +66,22 @@
         Get a string representation of this pub
         """
         return ", ".join(str(value) for attr, value in self.__dict__.items())
-        
+
     def to_csv_str(self) -> str:
         """
         Get this pub as a single string suitable for a .csv
         """
         return repr(self) + "\n"
-        
+
     @property
     def coordinates(self) -> np.ndarray:
         """
         Get the coordinates of this as a lon, lat pair.
-        
+
         Used for distance calculations later.
         """
         return np.array([self.lon, self.lat], dtype=float)
-        
-def pub_from_dict(dictionary: dict) -> Pub:
-    """
-    Convert a pub from a dict (or dict-like).
-    
-    Parameters
-    ----------
-    dictionary 
-        Some key-val accessible thing with pub stats.
-    """
-    return Pub(**dictionary)
 
-<<<<<<< HEAD
     def to_csv_str(self) -> str:
         """
         Get this pub as a single string suitable for a .csv
@@ -138,35 +123,14 @@
     filename
         The name of the data file to read from.
 
-=======
-def import_pubs(filename: str) -> List[Pub]:
-    """
-    Import pubs from a csv file.
-    
-    The csv file should have a header of attributes
-    that roughly match what is specified for a pub object,
-    but this should cope with extras.
-    
-    Parameters
-    ----------
-    filename    
-        The name of the data file to read from.
-        
->>>>>>> 6e831567
     Returns
     -------
         a list of pubs that have been read from the file
     """
-<<<<<<< HEAD
     df = pd.read_csv(filename, skipinitialspace=True)
     pubs = [pub_from_dict(row) for idx, row in df.iterrows()]
     return pubs
 
-=======
-    df = pd.read_csv(filename,skipinitialspace=True)
-    pubs = [pub_from_dict(row) for idx, row in df.iterrows()] 
-    return pubs
->>>>>>> 6e831567
 
 if __name__ == "__main__":
     import_pubs("./oxford-pub-data.csv")